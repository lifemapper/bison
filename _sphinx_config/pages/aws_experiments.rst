--- conflicted
+++ resolved
@@ -156,13 +156,9 @@
         S3 endpoint or NAT gateway for subnetId: subnet-0861208f72b8eac53 in Vpc
         vpc-09d4c9a0524b17382
 
-<<<<<<< HEAD
 AWS Glue Data Catalog
 -----------------------------------------
   * bison-metadata Database, populated by
-=======
-  * bison-metadata (glue) Database, populated by
->>>>>>> 06cb8550
   * AWS Glue Crawler, crawls data to create tables of metadata/schema
     * GBIF Crawler to crawl GBIF Open Data Registry 11-2023 --> gbif-odr-occurrence_parquet table
     * Does Glue Crawler only access S3?
