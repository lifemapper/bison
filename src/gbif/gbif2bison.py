--- conflicted
+++ resolved
@@ -467,17 +467,10 @@
         if rec:
             # Format eventDate and fill missing year
             self._correctDates(rec)
-<<<<<<< HEAD
             
             # Save scientificName and TaxonID for later lookup and replace
             self._saveNameLookupData(rec)
             
-=======
-            
-            # Save scientificName and TaxonID for later lookup and replace
-            self._saveNameLookupData(rec)
-            
->>>>>>> e0bb895a
             # Modify lat/lon vals if necessary
             self._updatePoint(rec)
 
@@ -607,12 +600,4 @@
 from src.gbif.gbif2bison import *
 
 
-<<<<<<< HEAD
-"""
-    
-    
-    
-            
-=======
-"""
->>>>>>> e0bb895a
+"""