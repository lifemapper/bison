--- conflicted
+++ resolved
@@ -1,7 +1,7 @@
 """Test the GBIF and ITIS taxonomic resolution provided in the US-RIIS table."""
 from bison.common.constants import (DATA_PATH, ERR_SEPARATOR, LINENO_FLD, RIIS_SPECIES)
 from bison.common.riis import NNSL
-from bison.tools.util import logit
+from bison.tools.util import logit, get_logger
 
 
 class TestRIISTaxonomy(NNSL):
@@ -250,13 +250,8 @@
     tt.test_missing_resolved_records(is_test=True)
     tt = None
 
-<<<<<<< HEAD
     # # Resolving all the data (> 12K species) takes ~ 1-3 hours
-    # tt = TestRIISTaxonomy(DATA_PATH)
-=======
-    # # Resolving all the data (12K records) takes ~ 3 hours
     # tt = TestRIISTaxonomy(DATA_PATH, logger=logger)
->>>>>>> b02c6b28
     # tt.test_resolve_gbif()
     # tt.test_resolution_output(is_test=False)
     # tt.test_missing_resolved_records(is_test=False)
