--- conflicted
+++ resolved
@@ -21,12 +21,7 @@
 class Annotator():
     """Class for adding USGS RIIS info to GBIF occurrences."""
     def __init__(
-<<<<<<< HEAD
             self, geo_input_path, logger, riis_with_gbif_filename=None, riis=None):
-=======
-            self, geo_input_path, logger, riis_with_gbif_filename=None, riis=None,
-            gbif_occ_filename=None, output_occ_filename=None):
->>>>>>> e83cec13
         """Constructor.
 
         Args:
@@ -36,9 +31,6 @@
                 GBIF accepted taxon names.
             riis (bison.common.riis.RIIS): object containing USGS RIIS data for
                 annotating records
-            gbif_occ_filename (str): full path of CSV occurrence file to annotate
-            output_occ_filename (str): destination directory and filename to write
-                annotated CSV file.
 
         Raises:
             Exception: on RIIS without annotations provided, and no
@@ -56,19 +48,11 @@
             US-RIIS determinations are calculated from the species/state combination.
         """
         self._log = logger
-<<<<<<< HEAD
         self._csvfile = None
         self._datapath = None
         self._dwcdata = None
         self._csv_writer = None
         self._outf = None
-=======
-        self._datapath = None
-        self._dwcdata = None
-        self._csv_writer = None
-        self.initialize_input_output_occurrences(
-            gbif_occ_filename, output_occ_filename)
->>>>>>> e83cec13
 
         if riis is not None:
             self.riis = riis
@@ -121,12 +105,7 @@
         self.rank_filtered_records = 0
 
     # ...............................................
-<<<<<<< HEAD
-    def initialize_occurrences_io(
-=======
-    def initialize_input_output_occurrences(
->>>>>>> e83cec13
-            self, gbif_occ_filename, output_occ_filename):
+    def initialize_occurrences_io(self, gbif_occ_filename, output_occ_filename):
         """Initialize and open required input and output files of occurrence records.
 
         Also reads the first record and writes the header.
@@ -324,14 +303,9 @@
             "dwc_with_geo_and_riis_filename": output_occ_filename,
             "record_failed_gbifids": []
         }
-<<<<<<< HEAD
         self.initialize_occurrences_io(dwc_filename, output_occ_filename)
         self._log.log(
             f"Annotating {dwc_filename} to create {output_occ_filename}",
-=======
-        self._log.log(
-            f"Annotating {self._csvfile} to create {dwc_with_geo_and_riis_filename}",
->>>>>>> e83cec13
             refname=self.__class__.__name__)
         try:
             # iterate over DwC records
@@ -352,11 +326,7 @@
         except Exception as e:
             raise Exception(
                 f"Unexpected error {e} reading {self._dwcdata.input_file} or "
-<<<<<<< HEAD
                 + f"writing {output_occ_filename}")
-=======
-                + f"writing {dwc_with_geo_and_riis_filename}")
->>>>>>> e83cec13
 
         report["bad_ranks_filtered"] = list(self.bad_ranks)
         report["records_filtered_by_rank"] = self.rank_filtered_records
@@ -368,11 +338,7 @@
 
 # .............................................................................
 def annotate_occurrence_file(
-<<<<<<< HEAD
         dwc_filename, riis_with_gbif_filename, geo_path, output_path, log_path=None):
-=======
-        dwc_filename, riis_with_gbif_filename, geo_path, log_path, output_path):
->>>>>>> e83cec13
     """Annotate GBIF records with census state and county, and RIIS key and assessment.
 
     Args:
@@ -393,7 +359,6 @@
     if not os.path.exists(dwc_filename):
         raise FileNotFoundError(dwc_filename)
 
-<<<<<<< HEAD
     _, basefname = os.path.split(dwc_filename)
 
     logname = f"annotate_{basefname}"
@@ -403,11 +368,6 @@
     logger = Logger(
         logname, log_filename=log_filename, log_console=False)
 
-=======
-    datapath, basefname = os.path.split(dwc_filename)
-    logname = f"annotate_{basefname}"
-    logger = Logger(logname, os.path.join(log_path, logname), log_console=False)
->>>>>>> e83cec13
     logger.log(
         f"Submit {basefname} for annotation {datetime.now()}",
         refname="annotate_occurrence_file")
@@ -416,11 +376,7 @@
         geo_path, logger, riis_with_gbif_filename=riis_with_gbif_filename)
 
     out_fname = BisonNameOp.get_out_filename(dwc_filename, outpath=output_path)
-<<<<<<< HEAD
     report = ant.annotate_dwca_records(dwc_filename, out_fname)
-=======
-    report = ant.annotate_dwca_records(out_fname)
->>>>>>> e83cec13
 
     logger.log(
         "End Time : {}".format(datetime.now()), refname="annotate_occurrence_file")
