--- conflicted
+++ resolved
@@ -113,35 +113,20 @@
     dim_sep = "-x-"
 
     @classmethod
-<<<<<<< HEAD
     def lists(cls):
         """Records of dimension, species, occ counts for each dimension in project.
 
         Returns:
             lists (dict): dict of dictionaries for each lists table defined by the
-=======
-    def counts(cls):
-        """Tables of species and occurrence counts for each dimension in project.
-
-        Returns:
-            sums (dict): dict of dictionaries for each counts table defined by the
->>>>>>> 546ef073
                 project.
 
         Note:
             The keys for the dictionary (and code in the metadata values) are table_type
         """
-<<<<<<< HEAD
         lists = {}
         for dim in [ANALYSIS_DIM.STATE, ANALYSIS_DIM.COUNTY, ANALYSIS_DIM.AIANNH]:
             # name == table_type, ex: county-x-species_list
             name = f"{dim['name']}{cls.dim_sep}{SPECIES_DIM['name']}{cls.sep}list"
-=======
-        counts = {}
-        for dim in [ANALYSIS_DIM.STATE, ANALYSIS_DIM.COUNTY, ANALYSIS_DIM.AIANNH]:
-            # name == table_type
-            name = f"{dim['name']}_count"
->>>>>>> 546ef073
             meta = {
                 "code": name,
                 "fname": f"{name}{cls.sep}{cls.dt_token}{cls.sep}000",
@@ -156,7 +141,6 @@
                 "fields": dim["fields"],
                 "key_fld": dim["key_fld"]
             }
-<<<<<<< HEAD
             lists[name] = meta
         return lists
 
@@ -182,10 +166,6 @@
     #         }
     #         counts[name] = meta
     #     return counts
-=======
-            counts[name] = meta
-        return counts
->>>>>>> 546ef073
 
     # ...........................
     @classmethod
@@ -195,12 +175,6 @@
         Returns:
             sums (dict): dict of dictionaries for each summary table defined by the
                 project.
-<<<<<<< HEAD
-=======
-
-        Note:
-            The keys for the dictionary (and code in the metadata values) are table_type
->>>>>>> 546ef073
         """
         sums = {}
         for dim in [ANALYSIS_DIM.STATE, ANALYSIS_DIM.COUNTY, ANALYSIS_DIM.AIANNH]:
@@ -208,16 +182,11 @@
             name1 = f"{SPECIES_DIM['name']}{cls.dim_sep}{dim['name']}_summary"
             meta1 = {
                 "code": name1,
-<<<<<<< HEAD
                 "fname": f"{name1}{cls.sep}{cls.dt_token}",
-=======
-                "fname": f"{name1}_{cls.dt_token}",
->>>>>>> 546ef073
-                "aggregate_type": "species_summary",
+                "aggregate_type": f"{SPECIES_DIM['name']}_summary",
                 # Axis 0, matches row (axis 0) in SPECIES_<dimension>_MATRIX
                 "row": SPECIES_DIM["key_fld"],
             }
-<<<<<<< HEAD
             # Dimension X in rows, ex: county-x-species_summary
             name2 = f"{dim['name']}{cls.dim_sep}{SPECIES_DIM['name']}_summary"
             meta2 = {
@@ -239,29 +208,6 @@
                 })
                 sums[name1] = meta1
                 sums[name2] = meta2
-=======
-        # Dimension X in rows
-        name2 = f"{dim['name']}_{SPECIES_DIM['name']}_summary"
-        meta2 = {
-            "code": name2,
-            "fname": f"{name2}_{cls.dt_token}",
-            "aggregate_type": f"{dim['name']}_summary",
-            # Axis 0, matches column (axis 1) in SPECIES_DATASET_MATRIX
-            "row": dim["key_fld"],
-        }
-        for m in meta1, meta2:
-            m.update({
-                "table_format": "Zip",
-                "matrix_extension": ".csv",
-                # Axis 1
-                "column": "measurement_type",
-                "fields": [COUNT_FLD, TOTAL_FLD],
-                # Matrix values
-                "value": "measure"
-            })
-            sums[name1] = meta1
-            sums[name2] = meta2
->>>>>>> 546ef073
         return sums
 
     # ...........................
@@ -272,7 +218,6 @@
         Returns:
             mtxs (dict): dict of dictionaries for each matrix/table defined for this
                 project.
-<<<<<<< HEAD
         """
         mtxs = {}
         for dim in [ANALYSIS_DIM.STATE, ANALYSIS_DIM.COUNTY, ANALYSIS_DIM.AIANNH]:
@@ -280,17 +225,6 @@
             name = f"{SPECIES_DIM['name']}{cls.dim_sep}{dim['name']}{cls.sep}matrix"
             row_input = f"{SPECIES_DIM['name']}{cls.dim_sep}{dim['name']}{cls.sep}summary"
             col_input = f"{dim['name']}{cls.dim_sep}{SPECIES_DIM['name']}{cls.sep}summary"
-=======
-
-        Note:
-            The keys for the dictionary (and code in the metadata values) are table_type
-        """
-        mtxs = {}
-        for dim in [ANALYSIS_DIM.STATE, ANALYSIS_DIM.COUNTY, ANALYSIS_DIM.AIANNH]:
-            name = f"{SPECIES_DIM['name']}_{dim['name']}_matrix"
-            row_input = f"{SPECIES_DIM['name']}_{dim['name']}_summary"
-            col_input = f"{dim['name']}_{SPECIES_DIM['name']}_summary"
->>>>>>> 546ef073
             # Dimension 0/row is always species
             meta = {
                 "code": name,
@@ -310,42 +244,29 @@
             mtxs[name] = meta
         return mtxs
 
-<<<<<<< HEAD
-=======
+    # ...............................................
     @classmethod
     def parse_table_type(cls, table_type):
         tbl = cls.get_table(table_type)
         parts = table_type.split("_")
-
-    @classmethod
-    def tables(cls):
+        if len(parts) == 2:
+            datacontents, datetype = parts
+        else:
+            raise Exception(f"Failed to parse {table_type} into datacontents, datetype.")
+        return datacontents, datetype
+
+    # ...............................................
+    @classmethod
+    def tables(cls, datestr=None):
         """All tables of species and occurrence counts, summaries, and matrices.
 
         Returns:
             sums (dict): dict of dictionaries for each table defined by the project.
+                If datestr is provided, the token in the filename is replaced with that.
 
         Note:
             The keys for the dictionary (and code in the metadata values) are table_type
         """
-        tables = cls.counts()
-        tables.update(cls.summaries())
-        tables.update(cls.matrices())
-        return tables
-
->>>>>>> 546ef073
-    # ...............................................
-    @classmethod
-    def tables(cls, datestr=None):
-        """All tables of species and occurrence counts, summaries, and matrices.
-
-        Returns:
-            sums (dict): dict of dictionaries for each table defined by the project.
-                If datestr is provided, the token in the filename is replaced with that.
-
-        Note:
-            The keys for the dictionary (and code in the metadata values) are table_type
-        """
-<<<<<<< HEAD
         tables = cls.lists()
         tables.update(cls.summaries())
         tables.update(cls.matrices())
@@ -356,15 +277,6 @@
                 fname_tmpl = meta["fname"]
                 meta_cpy["fname"] = fname_tmpl.replace(cls.dt_token, datestr)
                 tables[key] = meta_cpy
-=======
-        tables = cls.tables()
-        # Update filename in summary tables
-        for key, meta in tables.items():
-            meta_cpy = copy.deepcopy(meta)
-            fname_tmpl = meta["fname"]
-            meta_cpy["fname"] = fname_tmpl.replace(cls.dt_token, datestr)
-            tables[key] = meta_cpy
->>>>>>> 546ef073
         return tables
 
     # ...............................................
@@ -392,8 +304,6 @@
 
     # ...............................................
     @classmethod
-<<<<<<< HEAD
-=======
     def get_tabletype_from_filename_prefix(cls, datacontents, datatype):
         """Get the table type from the file prefixes.
 
@@ -422,7 +332,6 @@
 
     # ...............................................
     @classmethod
->>>>>>> 546ef073
     def get_filename(cls, table_type, datestr):
         """Update the filename in a metadata dictionary for one table, and return.
 
@@ -557,17 +466,7 @@
      ALL_MAX_COUNT, ALL_MAX_COUNT_LABELS,
      ) = range(200, 214)
 
-<<<<<<< HEAD
-    # ...............................................
-=======
-    # DATASET_COUNTS = "dataset_counts"
-    # DATASET_SPECIES_LISTS = "dataset_species_lists"
-    # DATASET_META = "dataset_meta"
-    # SPECIES_DATASET_MATRIX = "species_dataset_matrix"
-    # SPECIES_DATASET_SUMMARY = "species_dataset_summary"
-    # DATASET_SPECIES_SUMMARY = "dataset_species_summary"
-
->>>>>>> 546ef073
+    # ...............................................
     @classmethod
     def get_keys_for_table(cls, table_type):
         """Return keystrings for statistics dictionary for specific aggregation tables.
@@ -582,18 +481,13 @@
         Raises:
             Exception: on un-implemented table type.
         """
-<<<<<<< HEAD
         datacontents, dim0, dim1, datatype = SUMMARY.parse_table_type(table_type)
         if datatype == "matrix":
             # dim0 is row/axis0, dim1 is column/axis1, matrix values are occurrences
-=======
-        if table_type == SUMMARY_TABLE_TYPES.SPECIES_DATASET_MATRIX:
->>>>>>> 546ef073
             keys = {
                 # ----------------------------------------------------------------------
                 # Column
                 # -----------------------------
-<<<<<<< HEAD
                 cls.COL_TYPE: dim1,
                 # One dataset
                 cls.COL_LABEL: f"{dim1}_label",
@@ -667,126 +561,10 @@
             }
         elif datatype == "summary":
             # dim0 is the summary dimension
-=======
-                cls.COL_TYPE: "dataset",
-                # One dataset
-                cls.COL_LABEL: "dataset_label",
-                # Count (non-zero elements in column)
-                cls.COL_COUNT: "total_species_for_dataset",
-                # Values (total of values in column)
-                cls.COL_TOTAL: "total_occurrences_for_dataset",
-                # Values: Minimum occurrences for one dataset, species labels
-                cls.COL_MIN_TOTAL: "min_occurrences_for_dataset",
-                cls.COL_MIN_TOTAL_NUMBER: "number_of_species_with_min_occurrences_for_dataset",
-                # Values: Maximum occurrence count for one dataset, species labels
-                cls.COL_MAX_TOTAL: "max_occurrences_for_dataset",
-                cls.COL_MAX_TOTAL_LABELS: "species_with_max_occurrences_for_dataset",
-                # -----------------------------
-                # All datasets
-                # ------------
-                # Values: Total of all occurrences for all datasets - stats
-                cls.COLS_TOTAL: "total_occurrences_of_all_datasets",
-                cls.COLS_MIN_TOTAL: "min_occurrences_of_all_datasets",
-                cls.COLS_MIN_TOTAL_NUMBER: "number_of_datasets_with_min_occurrences_of_all",
-                cls.COLS_MEAN_TOTAL: "mean_occurrences_of_all_datasets",
-                cls.COLS_MEDIAN_TOTAL: "median_occurrences_of_all_datasets",
-                cls.COLS_MAX_TOTAL: "max_occurrences_of_all_datasets",
-                cls.COLS_MAX_TOTAL_LABELS: "datasets_with_max_occurrences_of_all",
-                # ------------
-                # Counts: Count of all species (from all columns/datasets)
-                cls.COLS_COUNT: "total_dataset_count",
-                # Species counts for all datasets - stats
-                cls.COLS_MIN_COUNT: "min_species_count_of_all_datasets",
-                cls.COLS_MIN_COUNT_NUMBER: "number_of_datasets_with_min_species_count_of_all",
-                cls.COLS_MEAN_COUNT: "mean_species_count_of_all_datasets",
-                cls.COLS_MEDIAN_COUNT: "median_species_count_of_all_datasets",
-                cls.COLS_MAX_COUNT: "max_species_count_of_all_datasets",
-                cls.COLS_MAX_COUNT_LABELS: "datasets_with_max_species_count_of_all",
-                # ----------------------------------------------------------------------
-                # Row
-                # -----------------------------
-                cls.ROW_TYPE: "species",
-                # One species
-                cls.ROW_LABEL: "species_label",
-                # Count (non-zero elements in row)
-                cls.ROW_COUNT: "total_datasets_for_species",
-                # Values (total of values in row)
-                cls.ROW_TOTAL: "total_occurrences_for_species",
-                # Values: Minimum occurrence count for one species, dataset labels, indexes
-                cls.ROW_MIN_TOTAL: "min_occurrences_for_species",
-                # Values: Maximum occurrence count for one species, dataset labels, indexes
-                cls.ROW_MAX_TOTAL: "max_occurrences_for_species",
-                cls.ROW_MAX_TOTAL_LABELS: "datasets_with_max_occurrences_for_species",
-                # -----------------------------
-                # All species
-                # ------------
-                # COMPARES TO: cls.ROW_TOTAL: "total_occurrences_for_species",
-                # Values: Total of all occurrences for all species - stats
-                cls.ROWS_TOTAL: "total_occurrences_of_all_species",
-                cls.ROWS_MIN_TOTAL: "min_occurrences_of_all_species",
-                cls.ROWS_MIN_TOTAL_NUMBER: "number_of_species_with_max_occurrences_of_all",
-                cls.ROWS_MEAN_TOTAL: "mean_occurrences_of_all_species",
-                cls.ROWS_MEDIAN_TOTAL: "median_occurrences_of_all_species",
-                cls.ROWS_MAX_TOTAL: "max_occurrences_of_all_species",
-                cls.ROWS_MAX_TOTAL_LABELS: "species_with_max_occurrences_of_all",
-                # ------------
-                # COMPARES TO: cls.ROW_COUNT: "total_datasets_for_species",
-                # Counts: Count of all datasets (from all rows/species)
-                cls.ROWS_COUNT: "total_species_count",
-                # Dataset counts for all species - stats
-                cls.ROWS_MIN_COUNT: "min_dataset_count_of_all_species",
-                cls.ROWS_MIN_COUNT_NUMBER: "species_with_min_dataset_count_of_all",
-                cls.ROWS_MEAN_COUNT: "mean_dataset_count_of_all_species",
-                cls.ROWS_MEDIAN_COUNT: "median_dataset_count_of_all_species",
-                cls.ROWS_MAX_COUNT: "max_dataset_count_of_all_species",
-                cls.ROWS_MAX_COUNT_LABELS: "species_with_max_dataset_count_of_all",
-            }
-        elif table_type == SUMMARY_TABLE_TYPES.DATASET_SPECIES_SUMMARY:
             keys = {
                 # ----------------------------------------------------------------------
                 # Column
                 # -----------------------------
-                cls.TYPE: "dataset",
-                # One dataset
-                cls.ONE_LABEL: "dataset_label",
-                # Count (non-zero elements in column)
-                cls.ONE_COUNT: "total_species_for_dataset",
-                # Values (total of values in column)
-                cls.ONE_TOTAL: "total_occurrences_for_dataset",
-                # Values: Minimum occurrence count for one dataset
-                cls.ONE_MIN_COUNT: "min_occurrences_for_dataset",
-                cls.ONE_MIN_COUNT_NUMBER: "number_of_datasets_with_min_occurrences",
-                # Values: Maximum occurrence count for one dataset, species labels, indexes
-                cls.ONE_MAX_COUNT: "max_occurrences_for_dataset",
-                cls.ONE_MAX_COUNT_LABELS: "datasets_with_max_occurrences",
-                # -----------------------------
-                # All datasets
-                # ------------
-                # COMPARES TO:  cls.ONE_TOTAL: "total_occurrences_for_dataset",
-                # Values: Total of all occurrences for all datasets - stats
-                cls.ALL_TOTAL: "total_occurrences_of_all_datasets",
-                cls.ALL_MIN_TOTAL: "min_occurrences_of_all_datasets",
-                cls.ALL_MIN_TOTAL_NUMBER: "number_of_datasets_with_min_occurrences_of_all",
-                cls.ALL_MEAN_TOTAL: "mean_occurrences_of_all_datasets",
-                cls.ALL_MEDIAN_TOTAL: "median_occurrences_of_all_datasets",
-                cls.ALL_MAX_TOTAL: "max_occurrences_of_all_datasets",
-                # ------------
-                # COMPARES TO: cls.ONE_COUNT: "total_species_for_dataset",
-                # Counts: Count of all species (from all columns/datasets)
-                cls.ALL_COUNT: "total_species_count",
-                # Species counts for all datasets - stats
-                cls.ALL_MIN_COUNT: "min_species_count_of_all_datasets",
-                cls.ALL_MEAN_COUNT: "mean_species_count_of_all_datasets",
-                cls.ALL_MEDIAN_COUNT: "median_species_count_of_all_datasets",
-                cls.ALL_MAX_COUNT: "max_species_count_of_all_datasets",
-            }
-        elif table_type == SUMMARY_TABLE_TYPES.SPECIES_DATASET_SUMMARY:
->>>>>>> 546ef073
-            keys = {
-                # ----------------------------------------------------------------------
-                # Column
-                # -----------------------------
-<<<<<<< HEAD
                 cls.TYPE: dim0,
                 # One dataset
                 cls.ONE_LABEL: f"{dim0}_label",
@@ -821,43 +599,4 @@
             }
         else:
             raise Exception(f"Keys not defined for {datatype} table")
-=======
-                cls.TYPE: "species",
-                # One dataset
-                cls.ONE_LABEL: "species_label",
-                # Count (non-zero elements in column)
-                cls.ONE_COUNT: "total_datasets_for_species",
-                # Values (total of values in column)
-                cls.ONE_TOTAL: "total_occurrences_for_species",
-                # Values: Minimum occurrence count for one dataset
-                cls.ONE_MIN_COUNT: "min_occurrences_for_species",
-                cls.ONE_MIN_COUNT_NUMBER: "number_of_species_with_min_occurrences",
-                # Values: Maximum occurrence count for one dataset, species labels, indexes
-                cls.ONE_MAX_COUNT: "max_occurrences_for_species",
-                cls.ONE_MAX_COUNT_LABELS: "species_with_max_occurrences",
-                # -----------------------------
-                # All datasets
-                # ------------
-                # COMPARES TO:  cls.ONE_TOTAL: "total_occurrences_for_dataset",
-                # Values: Total of all occurrences for all datasets - stats
-                cls.ALL_TOTAL: "total_occurrences_of_all_species",
-                cls.ALL_MIN_TOTAL: "min_occurrences_of_all_species",
-                cls.ALL_MIN_TOTAL_NUMBER: "number_of_species_with_min_occurrences_of_all",
-                cls.ALL_MEAN_TOTAL: "mean_occurrences_of_all_species",
-                cls.ALL_MEDIAN_TOTAL: "median_occurrences_of_all_species",
-                cls.ALL_MAX_TOTAL: "max_occurrences_of_all_species",
-                cls.ALL_MAX_TOTAL_LABELS: "species_with_max_occurrences_of_all",
-                # ------------
-                # COMPARES TO: cls.ONE_COUNT: "total_species_for_dataset",
-                # Counts: Count of all species (from all columns/datasets)
-                cls.ALL_COUNT: "total_species_count",
-                # Species counts for all datasets - stats
-                cls.ALL_MIN_COUNT: "min_species_count_of_all_datasets",
-                cls.ALL_MEAN_COUNT: "mean_species_count_of_all_datasets",
-                cls.ALL_MEDIAN_COUNT: "median_species_count_of_all_datasets",
-                cls.ALL_MAX_COUNT: "max_species_count_of_all_datasets",
-            }
-        else:
-            raise Exception(f"Keys not defined for table {table_type}")
->>>>>>> 546ef073
         return keys