--- conflicted
+++ resolved
@@ -195,13 +195,13 @@
     DELIMITER = ","
     QUOTECHAR = '"'
     # Metadata about fields
-    DATA_DICT_FNAME = ""RIIS_DataDictionary"
+    DATA_DICT_FNAME = "RIIS_DataDictionary"
 
 
 # .............................................................................
 class RIIS_AUTHORITY:
     """Authority References Metadata."""
-    FNAME = ""RIIS_AuthorityReferences"
+    FNAME = "RIIS_AuthorityReferences"
     KEY = "Authority"
     DATA_COUNT = 5951
     HEADER = [
@@ -226,13 +226,8 @@
 # .............................................................................
 class RIIS_SPECIES:
     """Introduced or Invasive Species List."""
-<<<<<<< HEAD
-    FNAME = ""RIIS_MasterList"
-    TEST_FNAME = ""RIIS_MasterList_10"
-=======
-    FNAME = "US-RIIS_MasterList"
+    FNAME = "RIIS_MasterList"
     TEST_FNAME = "US-RIIS_MasterList_100"
->>>>>>> 8b15b3ad
     DATA_COUNT = 15264
     KEY = "occurrenceID"
     GBIF_KEY = "GBIF taxonKey"
